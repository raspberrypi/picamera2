--- conflicted
+++ resolved
@@ -70,7 +70,6 @@
         # Release this camera for use by others.
         if self.started:
             self.stop()
-<<<<<<< HEAD
         if self.camera is not None:
             if self.verbose:
                 print("Closing camera:", self.camera)
@@ -79,11 +78,6 @@
             if self.verbose:
                 print("Camera closed")
 
-=======
-        self.verbose_print("Close camera:", self.camera)
-        self.camera.release()
-        self.camera = None
->>>>>>> 063ee354
         self.camera_config = None
         self.libcamera_config = None
         self.streams = None
