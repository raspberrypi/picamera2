--- conflicted
+++ resolved
@@ -29,15 +29,29 @@
 ### Installation using `apt`
 
 `apt` is the recommended way of installing and updating _Picamera2_.
-<<<<<<< HEAD
 
 If _Picamera2_ is already installed, you can update it with `sudo apt install -y python3-picamera2`, or as part of a full system update (for example, `sudo apt upgrade`).
 
-=======
+If _Picamera2_ is not already installed, then your image is presumably older and you should start with
+```
+sudo apt update
+sudo apt upgrade
+```
+If you have installed _Picamera2_ previously using `pip`, then you should also uninstall this (`pip3 uninstall picamera2`).
+
+Thereafter, you can install _Picamera2_ _with_ all the GUI (_Qt_ and _OpenGL_) dependencies using
+
+```
+sudo apt install -y python3-pyqt5 python3-opengl
+```
+(No changes are required to _Picamera2_ itself.)
+
+### Installation using `apt`
+
+`apt` is the recommended way of installing and updating _Picamera2_.
 
 If _Picamera2_ is already installed, you can update it with `sudo apt install -y python3-picamera2`, or as part of a full system update (for example, `sudo apt upgrade`).
 
->>>>>>> 412e5929
 If _Picamera2_ is not already installed, then your image is presumably older and you should start with
 ```
 sudo apt update
@@ -47,11 +61,7 @@
 
 Thereafter, you can install _Picamera2_ _with_ all the GUI (_Qt_ and _OpenGL_) dependencies using
 ```
-<<<<<<< HEAD
-sudo apt install -y python3-picamera2
-=======
 sudo apt install -y python3-picamera2`
->>>>>>> 412e5929
 ```
 If you do _not_ want the GUI dependencies, use
 ```
