--- conflicted
+++ resolved
@@ -14,20 +14,6 @@
     name='picamera2',
     version='0.1.1',
     description='The libcamera-based Python interface to Raspberry Pi cameras, based on the original Picamera library',
-<<<<<<< HEAD
-      long_description=long_description,
-      long_description_content_type='text/markdown',
-      author='Raspberry Pi & Raspberry Pi Foundation',
-      author_email='picamera2@raspberrypi.com',
-      url='https://github.com/RaspberryPi/picamera2',
-      project_urls={
-          'Bug Tracker': 'https://github.com/RaspberryPi/picamera2/issues',
-      },
-      packages=['picamera2', 'picamera2.encoders', 'picamera2.previews', 'picamera2.utils'],
-      python_requires='>=3.7',
-      licence='BSD 2-Clause License',
-      classifiers=[
-=======
     long_description=long_description,
     long_description_content_type='text/markdown',
     author='Raspberry Pi & Raspberry Pi Foundation',
@@ -38,21 +24,14 @@
     },
     license='BSD 2-Clause',
     classifiers=[
->>>>>>> 386ea922
         "Development Status :: 2 - Pre-Alpha",
         "Intended Audience :: Developers",
         "License :: OSI Approved :: BSD License",
         "Operating System :: POSIX :: Linux",
         "Programming Language :: Python :: 3.7",
         "Topic :: Multimedia :: Graphics :: Capture :: Digital Camera",
-<<<<<<< HEAD
-      ],
-      install_requires=['numpy', 'PyQt5', 'pyopengl', 'piexif', 'simplejpeg', 'pillow', 'v4l2-python3'])
-=======
     ],
     packages=['picamera2', 'picamera2.encoders', 'picamera2.previews', 'picamera2.utils'],
     python_requires='>=3.7',
     licence='BSD 2-Clause License',
-    install_requires=['numpy', 'PyQt5', 'pyopengl', 'piexif', 'simplejpeg', 'pillow', 'v4l2-python3']
-)
->>>>>>> 386ea922
+    install_requires=['numpy', 'PyQt5', 'pyopengl', 'piexif', 'simplejpeg', 'pillow', 'v4l2-python3'])