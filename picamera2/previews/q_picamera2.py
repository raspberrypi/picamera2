--- conflicted
+++ resolved
@@ -1,32 +1,16 @@
 from PyQt5 import QtCore, QtGui, QtWidgets
-<<<<<<< HEAD
-from PyQt5.QtCore import Qt, pyqtSlot, QSocketNotifier, QRect, QSize
-=======
-from PyQt5.QtCore import pyqtSlot, QSocketNotifier, Qt, pyqtSignal
->>>>>>> 0a437c73
+from PyQt5.QtCore import pyqtSlot, QSocketNotifier
 from PyQt5.QtWidgets import QWidget, QApplication, QLabel
 from PyQt5.QtWidgets import QGraphicsView, QGraphicsScene
 import numpy as np
 
 
-<<<<<<< HEAD
 class QPicamera2(QGraphicsView):
     def __init__(self, picam2, parent=None, width=640, height=480):
         super().__init__(parent=parent)
         self.picamera2 = picam2
         self.size = QSize(width, height)
         self.pixmap = None
-=======
-class QPicamera2(QWidget):
-    done_signal = pyqtSignal()
-
-    def __init__(self, picam2, parent=None, width=640, height=480):
-        super().__init__(parent=parent)
-        self.picamera2 = picam2
-        picam2.have_event_loop = True
-        self.label = QLabel(self)
-        self.label.resize(width, height)
->>>>>>> 0a437c73
         self.overlay = None
         self.scene = QGraphicsScene()
         self.setScene(self.scene)
@@ -40,13 +24,9 @@
         self.camera_notifier.activated.connect(self.handle_requests)
 
     def cleanup(self):
-<<<<<<< HEAD
         del self.scene
         del self.pixmap
         del self.overlay
-=======
-        del self.label
->>>>>>> 0a437c73
         del self.camera_notifier
 
     def signal_done(self, picamera2):
