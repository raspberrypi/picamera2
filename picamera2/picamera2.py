#!/usr/bin/python3

from enum import Enum
import json
import os
import tempfile
import threading
from functools import partial
from typing import List

import libcamera
import numpy as np
from PIL import Image

from picamera2.encoders import Encoder
from picamera2.outputs import FileOutput
from picamera2.utils import initialize_logger
from picamera2.previews import NullPreview, DrmPreview, QtPreview, QtGlPreview
from .request import CompletedRequest


STILL = libcamera.StreamRole.StillCapture
RAW = libcamera.StreamRole.Raw
VIDEO = libcamera.StreamRole.VideoRecording
VIEWFINDER = libcamera.StreamRole.Viewfinder


class Preview(Enum):
    """Enum that applications can pass to the start_preview method."""
    NULL = 0
    DRM = 1
    QT = 2
    QTGL = 3


class Picamera2:

    """Welcome to the PiCamera2 class."""

    @staticmethod
    def load_tuning_file(tuning_file, dir=None):
        """Load the named tuning file. If dir is given, then only that directory is checked,
        otherwise a list of likely installation directories is searched."""
        if dir is not None:
            dirs = [dir]
        else:
            dirs = ["/home/pi/libcamera/src/ipa/raspberrypi/data",
                    "/usr/local/share/libcamera/ipa/raspberrypi",
                    "/usr/share/libcamera/ipa/raspberrypi"]
        for dir in dirs:
            file = os.path.join(dir, tuning_file)
            if os.path.isfile(file):
                with open(file, 'r') as fp:
                    return json.load(fp)
        raise RuntimeError("Tuning file not found")

    def __init__(self, camera_num=0, verbose_console=None, tuning=None):
        """Initialise camera system and open the camera for use."""
        tuning_file = None
        if tuning is not None:
            if isinstance(tuning, str):
                os.environ["LIBCAMERA_RPI_TUNING_FILE"] = tuning
            else:
                tuning_file = tempfile.NamedTemporaryFile('w')
                json.dump(tuning, tuning_file)
                tuning_file.flush()  # but leave it open as closing it will delete it
                os.environ["LIBCAMERA_RPI_TUNING_FILE"] = tuning_file.name
        else:
            os.environ.pop("LIBCAMERA_RPI_TUNING_FILE", None)  # Use default tuning
        self.camera_manager = libcamera.CameraManager.singleton()
        self.camera_idx = camera_num
        if verbose_console is None:
            verbose_console = int(os.environ.get('PICAMERA2_LOG_LEVEL', '0'))
        self.verbose_console = verbose_console
        self.log = initialize_logger(console_level=verbose_console)
        self._reset_flags()
        try:
            self.open_camera()
            self.log.debug(f"{self.camera_manager}")
        except Exception:
            self.log.error("Camera __init__ sequence did not complete.")
            raise RuntimeError("Camera __init__ sequence did not complete.")
        finally:
            if tuning_file is not None:
                tuning_file.close()  # delete the temporary file

    def _reset_flags(self) -> None:
        self.camera = None
        self.is_open = False
        self.camera_controls = None
        self._preview = None
        self.camera_config = None
        self.libcamera_config = None
        self.streams = None
        self.stream_map = None
        self.started = False
        self.stop_count = 0
        self.configure_count = 0
        self.frames = 0
        self.functions = []
        self.event = threading.Event()
        self.async_operation_in_progress = False
        self.asyc_result = None
        self.async_error = None
        self.controls_lock = threading.Lock()
        self.controls = {}
        self.options = {}
        self._encoder = None
        self.pre_callback = None
        self.post_callback = None
        self.completed_requests = []
        self.lock = threading.Lock()  # protects the functions and completed_requests fields
        self.have_event_loop = False

    @property
    def request_callback(self):
        self.log.error("request_callback is deprecated, returning post_callback instead")
        return self.post_callback

    @request_callback.setter
    def request_callback(self, value):
        self.log.error("request_callback is deprecated, setting post_callback instead")
        self.post_callback = value

    @property
    def asynchronous(self) -> bool:
        """True if there is threaded operation."""
        return self._preview is not None and getattr(self._preview, "thread", None) is not None and self._preview.thread.is_alive()

    @property
    def camera_properties(self) -> dict:
        return {} if self.camera is None else self.camera.properties

    def __enter__(self):
        return self

    def __exit__(self, exc_type, exc_val, exc_traceback):
        self.close()

    def __del__(self):
        # Without this libcamera will complain if we shut down without closing the camera.
        self.log.debug(f"Resources now free: {self}")
        self.close()

    def initialize_camera(self) -> bool:
        if self.camera_manager.cameras:
            if isinstance(self.camera_idx, str):
                try:
                    self.camera = self.camera_manager.get(self.camera_idx)
                except Exception:
                    self.camera = self.camera_manager.find(self.camera_idx)
            elif isinstance(self.camera_idx, int):
                self.camera = self.camera_manager.cameras[self.camera_idx]
        else:
            self.log.error("Camera(s) not found (Do not forget to disable legacy camera with raspi-config).")
            raise RuntimeError("Camera(s) not found (Do not forget to disable legacy camera with raspi-config).")

        if self.camera is not None:
            self.__identify_camera()
            self.camera_controls = self.camera.controls

            # The next two lines could be placed elsewhere?
            self.sensor_resolution = self.camera.properties["PixelArraySize"]
            self.sensor_format = self.camera.generate_configuration([RAW]).at(0).pixel_format

            self.log.info('Initialization successful.')
            return True
        else:
            self.log.error("Initialization failed.")
            raise RuntimeError("Initialization failed.")

    def __identify_camera(self):
        for idx, address in enumerate(self.camera_manager.cameras):
            if address == self.camera:
                self.camera_idx = idx
                break

    def open_camera(self) -> None:
        if self.initialize_camera():
            if self.camera.acquire() >= 0:
                self.is_open = True
                self.log.info("Camera now open.")
            else:
                raise RuntimeError("Failed to acquire camera")
        else:
            raise RuntimeError("Failed to initialize camera")

    def start_preview(self, preview=None, **kwargs) -> None:
        """
        Start the given preview which drives the camera processing. The preview
        may be either:
          None - in which case a NullPreview is made,
          a Preview enum value - in which case a preview of that type is made,
          or an actual preview object.

        When using the enum form, extra keyword arguments can be supplied that
        will be forwarded to the preview class constructor.
        """
        if self.have_event_loop:
            raise RuntimeError("An event loop is already running")

        if preview is None:
            preview = NullPreview()
        elif isinstance(preview, Preview):
            preview_table = {Preview.NULL: NullPreview,
                             Preview.DRM: DrmPreview,
                             Preview.QT: QtPreview,
                             Preview.QTGL: QtGlPreview}
            preview = preview_table[preview](**kwargs)
        else:
            # Assume it's already a preview object.
            pass

        preview.start(self)
        self._preview = preview
        self.have_event_loop = True

    def stop_preview(self) -> None:
        if self._preview:
            try:
                self._preview.stop()
                self._preview = None
                self.have_event_loop = False
            except Exception:
                raise RuntimeError("Unable to stop preview.")
        else:
            raise RuntimeError("No preview specified.")

    def close(self) -> None:
        if self._preview:
            self.stop_preview()
        if self.is_open:
            self.stop()
            if self.camera.release() < 0:
                raise RuntimeError("Failed to release camera")
            self.is_open = False
            self.camera_config = None
            self.libcamera_config = None
            self.streams = None
            self.stream_map = None
            self.log.info(f'Camera closed successfully.')

    def make_initial_stream_config(self, stream_config: dict, updates: dict) -> dict:
        # Take an initial stream_config and add any user updates.
        if updates is None:
            return None
        valid = ("format", "size")
        for key, value in updates.items():
            if key in valid:
                stream_config[key] = value
            else:
                raise ValueError(f"Bad key '{key}': valid stream configuration keys are {valid}")
        return stream_config

    def add_display_and_encode(self, config, display, encode) -> None:
        if display is not None and config.get(display, None) is None:
            raise RuntimeError(f"Display stream {display} was not defined")
        if encode is not None and config.get(encode, None) is None:
            raise RuntimeError(f"Encode stream {encode} was not defined")
        config['display'] = display
        config['encode'] = encode

    def preview_configuration(self, main={}, lores=None, raw=None, transform=libcamera.Transform(), colour_space=libcamera.ColorSpace.Jpeg(), buffer_count=4, controls={}, display="main", encode="main"):
        "Make a configuration suitable for camera preview."
        if self.camera is None:
            raise RuntimeError("Camera not opened")
        main = self.make_initial_stream_config({"format": "XBGR8888", "size": (640, 480)}, main)
        self.align_stream(main)
        lores = self.make_initial_stream_config({"format": "YUV420", "size": main["size"]}, lores)
        raw = self.make_initial_stream_config({"format": self.sensor_format, "size": main["size"]}, raw)
        # Let the framerate vary from 12fps to as fast as possible.
        controls = {"NoiseReductionMode": libcamera.NoiseReductionMode.Minimal,
                    "FrameDurationLimits": (self.camera_controls["FrameDurationLimits"][0], 83333)} | controls
        config = {"use_case": "preview",
                  "transform": transform,
                  "colour_space": colour_space,
                  "buffer_count": buffer_count,
                  "main": main,
                  "lores": lores,
                  "raw": raw,
                  "controls": controls}
        self.add_display_and_encode(config, display, encode)
        return config

    def still_configuration(self, main={}, lores=None, raw=None, transform=libcamera.Transform(), colour_space=libcamera.ColorSpace.Jpeg(), buffer_count=1, controls={}, display=None, encode=None) -> dict:
        "Make a configuration suitable for still image capture. Default to 2 buffers, as the Gl preview would need them."
        if self.camera is None:
            raise RuntimeError("Camera not opened")
        main = self.make_initial_stream_config({"format": "BGR888", "size": self.sensor_resolution}, main)
        self.align_stream(main)
        lores = self.make_initial_stream_config({"format": "YUV420", "size": main["size"]}, lores)
        raw = self.make_initial_stream_config({"format": self.sensor_format, "size": main["size"]}, raw)
        # Let the framerate span the entire possible range of the sensor.
        controls = {"NoiseReductionMode": libcamera.NoiseReductionMode.HighQuality,
                    "FrameDurationLimits": self.camera_controls["FrameDurationLimits"][0:1]} | controls
        config = {"use_case": "still",
                  "transform": transform,
                  "colour_space": colour_space,
                  "buffer_count": buffer_count,
                  "main": main,
                  "lores": lores,
                  "raw": raw,
                  "controls": controls}
        self.add_display_and_encode(config, display, encode)
        return config

    def video_configuration(self, main={}, lores=None, raw=None, transform=libcamera.Transform(), colour_space=None, buffer_count=6, controls={}, display="main", encode="main") -> dict:
        "Make a configuration suitable for video recording."
        if self.camera is None:
            raise RuntimeError("Camera not opened")
        main = self.make_initial_stream_config({"format": "XBGR8888", "size": (1280, 720)}, main)
        self.align_stream(main)
        lores = self.make_initial_stream_config({"format": "YUV420", "size": main["size"]}, lores)
        raw = self.make_initial_stream_config({"format": self.sensor_format, "size": main["size"]}, raw)
        if colour_space is None:
            # Choose default colour space according to the video resolution.
            if self.is_RGB(main["format"]):
                # There's a bug down in some driver where it won't accept anything other than
                # sRGB or JPEG as the colour space for an RGB stream. So until that is fixed:
                colour_space = libcamera.ColorSpace.Jpeg()
            elif main["size"][0] < 1280 or main["size"][1] < 720:
                colour_space = libcamera.ColorSpace.Smpte170m()
            else:
                colour_space = libcamera.ColorSpace.Rec709()
        controls = {"NoiseReductionMode": libcamera.NoiseReductionMode.Fast,
                    "FrameDurationLimits": (33333, 33333)} | controls
        config = {"use_case": "video",
                  "transform": transform,
                  "colour_space": colour_space,
                  "buffer_count": buffer_count,
                  "main": main,
                  "lores": lores,
                  "raw": raw,
                  "controls": controls}
        self.add_display_and_encode(config, display, encode)
        return config

    def check_stream_config(self, stream_config, name) -> None:
        # Check the parameters for a single stream.
        if type(stream_config) is not dict:
            raise RuntimeError(name + " stream should be a dictionary")
        if "format" not in stream_config:
            raise RuntimeError("format not found in " + name + " stream")
        if "size" not in stream_config:
            raise RuntimeError("size not found in " + name + " stream")
        format = stream_config["format"]
        if type(format) is not str:
            raise RuntimeError("format in " + name + " stream should be a string")
        if name == "raw":
            if not self.is_Bayer(format):
                raise RuntimeError("Unrecognised raw format " + format)
        else:
            if not self.is_YUV(format) and not self.is_RGB(format):
                raise RuntimeError("Bad format " + format + " in stream " + name)
        if type(stream_config["size"]) is not tuple or len(stream_config["size"]) != 2:
            raise RuntimeError("size in " + name + " stream should be (width, height)")

    def check_camera_config(self, camera_config: dict) -> None:
        required_keys = ["colour_space", "transform", "main", "lores", "raw"]
        for name in required_keys:
            if name not in camera_config:
                raise RuntimeError(f"'{name}' key expected in camera configuration")

        # Check the entire camera configuration for errors.
        if not isinstance(camera_config["colour_space"], libcamera._libcamera.ColorSpace):
            raise RuntimeError("Colour space has incorrect type")
        if not isinstance(camera_config["transform"], libcamera._libcamera.Transform):
            raise RuntimeError("Transform has incorrect type")

        self.check_stream_config(camera_config["main"], "main")
        if camera_config["lores"] is not None:
            self.check_stream_config(camera_config["lores"], "lores")
            main_w, main_h = camera_config["main"]["size"]
            lores_w, lores_h = camera_config["lores"]["size"]
            if lores_w > main_w or lores_h > main_h:
                raise RuntimeError("lores stream dimensions may not exceed main stream")
            if not self.is_YUV(camera_config["lores"]["format"]):
                raise RuntimeError("lores stream must be YUV")
        if camera_config["raw"] is not None:
            self.check_stream_config(camera_config["raw"], "raw")

    def update_libcamera_stream_config(self, libcamera_stream_config, stream_config, buffer_count) -> None:
        # Update the libcamera stream config with ours.
        libcamera_stream_config.size = stream_config["size"]
        libcamera_stream_config.pixel_format = stream_config["format"]
        libcamera_stream_config.buffer_count = buffer_count

    def make_libcamera_config(self, camera_config):
        # Make a libcamera configuration object from our Python configuration.

        # We will create each stream with the "viewfinder" role just to get the stream
        # configuration objects, and note the positions our named streams will have in
        # libcamera's stream list.
        roles = [VIEWFINDER]
        index = 1
        self.main_index = 0
        self.lores_index = -1
        self.raw_index = -1
        if camera_config["lores"] is not None:
            self.lores_index = index
            index += 1
            roles += [VIEWFINDER]
        if camera_config["raw"] is not None:
            self.raw_index = index
            roles += [RAW]

        # Make the libcamera configuration, and then we'll write all our parameters over
        # the ones it gave us.
        libcamera_config = self.camera.generate_configuration(roles)
        libcamera_config.transform = camera_config["transform"]
        buffer_count = camera_config["buffer_count"]
        self.update_libcamera_stream_config(libcamera_config.at(self.main_index), camera_config["main"], buffer_count)
        libcamera_config.at(self.main_index).color_space = camera_config["colour_space"]
        if self.lores_index >= 0:
            self.update_libcamera_stream_config(libcamera_config.at(self.lores_index), camera_config["lores"], buffer_count)
            libcamera_config.at(self.lores_index).color_space = camera_config["colour_space"]
        if self.raw_index >= 0:
            self.update_libcamera_stream_config(libcamera_config.at(self.raw_index), camera_config["raw"], buffer_count)
            libcamera_config.at(self.raw_index).color_space = libcamera.ColorSpace.Raw()

        return libcamera_config

    def align_stream(self, stream_config: dict) -> None:
        # Adjust the image size so that all planes are a mutliple of 32 bytes wide.
        # This matches the hardware behaviour and means we can be more efficient.
        align = 32
        if stream_config["format"] in ("YUV420", "YVU420"):
            align = 64  # because the UV planes will have half this alignment
        elif stream_config["format"] in ("XBGR8888", "XRGB8888"):
            align = 16  # 4 channels per pixel gives us an automatic extra factor of 2
        size = stream_config["size"]
        stream_config["size"] = (size[0] - size[0] % align, size[1] - size[1] % 2)

    def is_YUV(self, fmt) -> bool:
        return fmt in ("NV21", "NV12", "YUV420", "YVU420", "YVYU", "YUYV", "UYVY", "VYUY")

    def is_RGB(self, fmt) -> bool:
        return fmt in ("BGR888", "RGB888", "XBGR8888", "XRGB8888")

    def is_Bayer(self, fmt) -> bool:
        return fmt in ("SBGGR10", "SGBRG10", "SGRBG10", "SRGGB10",
                       "SBGGR10_CSI2P", "SGBRG10_CSI2P", "SGRBG10_CSI2P", "SRGGB10_CSI2P",
                       "SBGGR12", "SGBRG12", "SGRBG12", "SRGGB12",
                       "SBGGR12_CSI2P", "SGBRG12_CSI2P", "SGRBG12_CSI2P", "SRGGB12_CSI2P")

    def make_requests(self) -> List[libcamera.Request]:
        # Make libcamera request objects. Makes as many as the number of buffers in the
        # stream with the smallest number of buffers.
        num_requests = min([len(self.allocator.buffers(stream)) for stream in self.streams])
        requests = []
        for i in range(num_requests):
            request = self.camera.create_request()
            if request is None:
                raise RuntimeError("Could not create request")

            for stream in self.streams:
                if request.add_buffer(stream, self.allocator.buffers(stream)[i]) < 0:
                    raise RuntimeError("Failed to set request buffer")

            requests.append(request)

        return requests

    def update_stream_config(self, stream_config, libcamera_stream_config) -> None:
        # Update our stream config from libcamera's.
        stream_config["format"] = libcamera_stream_config.pixel_format
        stream_config["size"] = libcamera_stream_config.size
        stream_config["stride"] = libcamera_stream_config.stride
        stream_config["framesize"] = libcamera_stream_config.frame_size

    def update_camera_config(self, camera_config, libcamera_config) -> None:
        # Update our camera config from libcamera's.
        camera_config["transform"] = libcamera_config.transform
        camera_config["colour_space"] = libcamera_config.at(0).color_space
        self.update_stream_config(camera_config["main"], libcamera_config.at(0))
        if self.lores_index >= 0:
            self.update_stream_config(camera_config["lores"], libcamera_config.at(self.lores_index))
        if self.raw_index >= 0:
            self.update_stream_config(camera_config["raw"], libcamera_config.at(self.raw_index))

    def configure_(self, camera_config=None) -> None:
        """Configure the camera system with the given configuration."""
        if self.started:
            raise RuntimeError("Camera must be stopped before configuring")
        if camera_config is None:
            camera_config = self.preview_configuration()

        # Mark ourselves as unconfigured.
        self.libcamera_config = None
        self.camera_config = None

        # Check the config and turn it into a libcamera config.
        self.check_camera_config(camera_config)
        libcamera_config = self.make_libcamera_config(camera_config)

        # Check that libcamera is happy with it.
        status = libcamera_config.validate()
        self.update_camera_config(camera_config, libcamera_config)
        self.log.debug(f"Requesting configuration: {camera_config}")
        if status == libcamera.CameraConfiguration.Status.Invalid:
            raise RuntimeError("Invalid camera configuration: {}".format(camera_config))
        elif status == libcamera.CameraConfiguration.Status.Adjusted:
            self.log.info("Camera configuration has been adjusted!")

        # Configure libcamera.
        if self.camera.configure(libcamera_config):
            raise RuntimeError("Configuration failed: {}".format(camera_config))
        self.log.info("Configuration successful!")
        self.log.debug(f"Final configuration: {camera_config}")

        # Record which libcamera stream goes with which of our names.
        self.stream_map = {"main": libcamera_config.at(0).stream}
        self.stream_map["lores"] = libcamera_config.at(self.lores_index).stream if self.lores_index >= 0 else None
        self.stream_map["raw"] = libcamera_config.at(self.raw_index).stream if self.raw_index >= 0 else None
        self.log.debug(f"Streams: {self.stream_map}")

        # These name the streams that we will display/encode.
        self.display_stream_name = camera_config['display']
        if self.display_stream_name is not None and self.display_stream_name not in camera_config:
            raise RuntimeError(f"Display stream {self.display_stream_name} was not defined")
        self.encode_stream_name = camera_config['encode']
        if self.encode_stream_name is not None and self.encode_stream_name not in camera_config:
            raise RuntimeError(f"Encode stream {self.encode_stream_name} was not defined")

        # Allocate all the frame buffers.
        self.streams = [stream_config.stream for stream_config in libcamera_config]
        self.allocator = libcamera.FrameBufferAllocator(self.camera)
        for i, stream in enumerate(self.streams):
            if self.allocator.allocate(stream) < 0:
                self.log.critical("Failed to allocate buffers.")
                raise RuntimeError("Failed to allocate buffers.")
            msg = f"Allocated {len(self.allocator.buffers(stream))} buffers for stream {i}."
            self.log.debug(msg)

        # Mark ourselves as configured.
        self.libcamera_config = libcamera_config
        self.camera_config = camera_config
        # Set the controls directly so as to overwrite whatever is there. No need for the lock
        # here as the camera is not running. Copy it so that subsequent calls to set_controls
        # don't become part of the camera_config.
        self.controls = self.camera_config['controls'].copy()
        self.configure_count += 1

    def configure(self, camera_config=None) -> None:
        """Configure the camera system with the given configuration."""
        self.configure_(camera_config)

    def camera_configuration(self) -> dict:
        """Return the camera configuration."""
        return self.camera_config

    def stream_configuration(self, name="main") -> dict:
        """Return the stream configuration for the named stream."""
        return self.camera_config[name]

    def list_controls(self):
        """List the controls supported by the camera."""
        return self.camera.controls

    def start_(self) -> None:
        """Start the camera system running."""
        if self.camera_config is None:
            raise RuntimeError("Camera has not been configured")
        if self.started:
            raise RuntimeError("Camera already started")
        if self.camera.start(self.controls) >= 0:
            for request in self.make_requests():
                self.camera.queue_request(request)
            self.log.info("Camera started")
            self.started = True
        else:
            self.log.error("Camera did not start properly.")
            raise RuntimeError("Camera did not start properly.")

    def start(self, event_loop=True) -> None:
        """Start the camera system running. Camera controls may be sent to the
        camera before it starts running.

        Additionally the event_loop parameter will cause an event loop
        to be started if there is not one running already. In this
        case the event loop will not display a window of any kind. Applications
        wanting a preview window should use start_preview before calling this
        function.

        An application could elect not to start an event loop at all,
        in which in which case they would have to supply their own."""
        if self.camera_config is None:
            raise RuntimeError("Camera has not been configured")
        # By default we will create an event loop is there isn't one running already.
        if event_loop and not self.have_event_loop:
            self.start_preview(Preview.NULL)
        self.start_()

    def stop_(self, request=None) -> None:
        """Stop the camera. Only call this function directly from within the camera event
        loop, such as in a Qt application."""
        if self.started:
            self.stop_count += 1
            self.camera.stop()
            self.camera_manager.get_ready_requests()  # Could anything here need flushing?
            self.started = False
            self.completed_requests = []
            self.log.info("Camera stopped")
        return True

    def stop(self) -> None:
        """Stop the camera."""
        if not self.started:
            self.log.debug("Camera was not started")
            return
        if self.asynchronous:
            self.dispatch_functions([self.stop_])
            self.wait()
        else:
            self.stop_()

    def set_controls(self, controls) -> None:
        """Set camera controls. These will be delivered with the next request that gets submitted."""
        with self.controls_lock:
            for key, value in controls.items():
                self.controls[key] = value

    def get_completed_requests(self) -> List[CompletedRequest]:
        # Return all the requests that libcamera has completed.
        data = os.read(self.camera_manager.efd, 8)
        requests = [CompletedRequest(req, self) for req in self.camera_manager.get_ready_requests()
                    if req.status == libcamera.Request.Status.Complete]
        self.frames += len(requests)
        return requests

    def process_requests(self) -> None:
        # This is the function that the event loop, which runs externally to us, must
        # call.
        requests = self.get_completed_requests()
        if not requests:
            return

        # It works like this:
        # * We maintain a list of the requests that libcamera has completed (completed_requests).
        #   But we keep only a minimal number here so that we have one available to "return
        #   quickly" if an application asks for it, but the rest get recycled to libcamera to
        #   keep the camera system running.
        # * The lock here protects the completed_requests list (because if it's non-empty, an
        #   application can pop a request from it asynchronously), and the functions list. If
        #   we don't have a request immediately available, the application will queue some
        #   "functions" for us to execute here in order to accomplish what it wanted.

        with self.lock:
            # These new requests all have one "use" recorded, which is the one for
            # being in this list.
            self.completed_requests += requests

            # This is the request we'll hand back to be displayed. This counts as a "use" too.
            display_request = self.completed_requests[-1]
            display_request.acquire()

            # Some applications may (for example) want us to draw something onto these images before
            # encoding or copying them for an application.
            if display_request and self.pre_callback:
                self.pre_callback(display_request)

            # See if any actions have been queued up for us to do here.
            # Each operation is regarded as completed when it returns True, otherwise it remains
            # in the list to be tried again next time.
            if self.functions:
                function = self.functions[0]
                self.log.debug(f"Execute function: {function}")
                if function():
                    self.functions = self.functions[1:]
                # Once we've done everything, signal the fact to the thread that requested this work.
                if not self.functions:
                    if not self.async_operation_in_progress:
                        raise RuntimeError("Waiting for non-existent asynchronous operation")
                    self.async_operation_in_progress = False
                    if self.async_signal_function is not None:
                        self.async_signal_function(self)

            # Some applications may want to do something to the image after they've had a change
            # to copy it, but before it goes to the video encoder.
            if display_request and self.post_callback:
                self.post_callback(display_request)

            if self._encoder is not None:
                stream = self.stream_map[self.encode_stream_name]
                self._encoder.encode(stream, display_request)

            # We can only hang on to a limited number of requests here, most should be recycled
            # immediately back to libcamera. You could consider customising this number.
            # When there's only one buffer in total, don't hang on to anything as it would stall
            # the pipeline completely.
            max_len = 0 if self.camera_config['buffer_count'] == 1 else 1
            while len(self.completed_requests) > max_len:
                self.completed_requests.pop(0).release()

        # If one of the functions we ran reconfigured the camera since this request came out,
        # then we don't want it going back to the application as the memory is not valid.
        if display_request.configure_count != self.configure_count:
            display_request.release()
            display_request = None

        return display_request

    def wait(self) -> None:
        """Wait for the event loop to finish an operation and signal us."""
        self.event.wait()
        if self.event.is_set():
            self.event.clear()
        if self.async_error:
            raise self.async_error
        return self.async_result

    def signal_event(self) -> None:
        self.event.set()

    def dispatch_functions(self, functions, signal_function=signal_event) -> None:
        """The main thread should use this to dispatch a number of operations for the event
        loop to perform. When there are multiple items each will be processed on a separate
        trip round the event loop, meaning that a single operation could stop and restart the
        camera and the next operation would receive a request from after the restart."""
        if self.async_operation_in_progress:
            raise RuntimeError("Failure to wait for previous operation to finish!")
        self.event.clear()
        self.async_error = None
        self.async_result = None
        self.async_signal_function = signal_function
        self.functions = functions
        self.async_operation_in_progress = True

    def capture_file_(self, file_output, name, format=None):
        request = self.completed_requests.pop(0)
        if name == "raw" and self.is_Bayer(self.camera_config["raw"]["format"]):
            request.save_dng(file_output)
        else:
            request.save(name, file_output, format=format)

        self.async_result = request.get_metadata()
        request.release()
        return True

    def capture_file(self, file_output, name="main", format=None, wait=True, signal_function=signal_event):
        """Capture an image to a file in the current camera mode."""
        with self.lock:
            if self.completed_requests:
                self.capture_file_(file_output, name, format=format)
                if signal_function is not None:
                    signal_function(self)
                return self.async_result
            else:
<<<<<<< HEAD
                self.dispatch_functions([partial(self.capture_file_, filename, name)], signal_function)
=======
                self.dispatch_functions([(lambda: self.capture_file_(file_output, name, format=format))], signal_function)
>>>>>>> 79ed2143
        if wait:
            return self.wait()

    def switch_mode_(self, camera_config):
        self.stop_()
        self.configure_(camera_config)
        self.start_()
        self.async_result = self.camera_config
        return True

    def switch_mode(self, camera_config, wait=True, signal_function=signal_event):
        """Switch the camera into another mode given by the camera_config."""
        functions = [partial(self.switch_mode_, camera_config)]
        self.dispatch_functions(functions, signal_function)
        if wait:
            return self.wait()

    def switch_mode_and_capture_file(self, camera_config, file_output, name="main", format=None, wait=True, signal_function=signal_event):
        """Switch the camera into a new (capture) mode, capture an image to file, then return
        back to the initial camera mode."""
        preview_config = self.camera_config

        def capture_and_switch_back_(self, file_output, preview_config, format):
            self.capture_file_(file_output, name, format=format)
            self.switch_mode_(preview_config)
            return True

<<<<<<< HEAD
        functions = [partial(self.switch_mode_, camera_config),
                     partial(capture_and_switch_back_, self, filename, preview_config)]
=======
        functions = [(lambda: self.switch_mode_(camera_config)),
                     (lambda: capture_and_switch_back_(self, file_output, preview_config, format))]
>>>>>>> 79ed2143
        self.dispatch_functions(functions, signal_function)
        if wait:
            return self.wait()

    def capture_request_(self):
        self.async_result = self.completed_requests.pop(0)
        # The "use" of this request is transferred from the completed_requests list to the caller.
        return True

    def capture_request(self, wait=True, signal_function=signal_event):
        """Fetch the next completed request from the camera system. You will be holding a
        reference to this request so you must release it again to return it to the camera system."""
        with self.lock:
            if self.completed_requests:
                self.capture_request_()
                if signal_function is not None:
                    signal_function(self)
                return self.async_result
            else:
                self.dispatch_functions([self.capture_request_], signal_function)
        if wait:
            return self.wait()

    def switch_mode_capture_request_and_stop(self, camera_config, wait=True, signal_function=signal_event):
        """Switch the camera into a new (capture) mode, capture a request in the new mode and then stop the camera."""

        def capture_request_and_stop_(self):
            self.capture_request_()
            request = self.async_result
            self.stop_()
            self.async_result = request
            return True

        functions = [partial(self.switch_mode_, camera_config),
                     partial(capture_request_and_stop_, self)]
        self.dispatch_functions(functions, signal_function)
        if wait:
            return self.wait()

    def capture_metadata_(self):
        request = self.completed_requests.pop(0)
        self.async_result = request.get_metadata()
        request.release()
        return True

    def capture_metadata(self, wait=True, signal_function=signal_event):
        """Fetch the metadata from the next camera frame."""
        with self.lock:
            if self.completed_requests:
                self.capture_metadata_()
                if signal_function is not None:
                    signal_function(self)
                return self.async_result
            else:
                self.dispatch_functions([self.capture_metadata_], signal_function)
        if wait:
            return self.wait()

    def capture_buffer_(self, name):
        request = self.completed_requests.pop(0)
        self.async_result = request.make_buffer(name)
        request.release()
        return True

    def capture_buffer(self, name="main", wait=True, signal_function=signal_event):
        """Make a 1d numpy array from the next frame in the named stream."""
        with self.lock:
            if self.completed_requests:
                self.capture_buffer_(name)
                if signal_function is not None:
                    signal_function(self)
                return self.async_result
            else:
                self.dispatch_functions([partial(self.capture_buffer_, name)], signal_function)
        if wait:
            return self.wait()

    def switch_mode_and_capture_buffer(self, camera_config, name="main", wait=True, signal_function=signal_event):
        """Switch the camera into a new (capture) mode, capture the first buffer, then return
        back to the initial camera mode."""
        preview_config = self.camera_config

        def capture_buffer_and_switch_back_() -> bool:
            self.capture_buffer_(name)
            buffer = self.async_result
            self.switch_mode_(preview_config)
            self.async_result = buffer
            return True

        functions = [partial(self.switch_mode_, camera_config),
                     capture_buffer_and_switch_back_]
        self.dispatch_functions(functions, signal_function)
        if wait:
            return self.wait()

    def capture_array_(self, name) -> bool:
        request = self.completed_requests.pop(0)
        self.async_result = request.make_array(name)
        request.release()
        return True

    def capture_array(self, name="main", wait=True, signal_function=signal_event) -> np.ndarray:
        """Make a 2d image from the next frame in the named stream."""
        with self.lock:
            if self.completed_requests:
                self.capture_array_(name)
                if signal_function is not None:
                    signal_function(self)
                return self.async_result
            else:
                self.dispatch_functions([partial(self.capture_array_, name)], signal_function)
        if wait:
            return self.wait()

    def switch_mode_and_capture_array(self, camera_config, name="main", wait=True, signal_function=signal_event):
        """Switch the camera into a new (capture) mode, capture the image array data, then return
        back to the initial camera mode."""
        preview_config = self.camera_config

        def capture_array_and_switch_back_() -> bool:
            self.capture_array_(name)
            array = self.async_result
            self.switch_mode_(preview_config)
            self.async_result = array
            return True

        functions = [partial(self.switch_mode_, camera_config),
                     capture_array_and_switch_back_]
        self.dispatch_functions(functions, signal_function)
        if wait:
            return self.wait()

    def capture_image_(self, name) -> None:
        request = self.completed_requests.pop(0)
        self.async_result = request.make_image(name)
        request.release()

    def capture_image(self, name="main", wait=True, signal_function=signal_event) -> Image:
        """Make a PIL image from the next frame in the named stream."""
        with self.lock:
            if self.completed_requests:
                self.capture_image_(name)
                if signal_function is not None:
                    signal_function(self)
                return self.async_result
            else:
                self.dispatch_functions([partial(self.make_image_, name)], signal_function)
        if wait:
            return self.wait()

    def switch_mode_and_capture_image(self, camera_config, name="main", wait=True, signal_function=signal_event):
        """Switch the camera into a new (capture) mode, capture the image, then return
        back to the initial camera mode."""
        preview_config = self.camera_config

        def capture_image_and_switch_back_() -> bool:
            self.capture_image_(name)
            image = self.async_result
            self.switch_mode_(preview_config)
            self.async_result = image
            return True

        functions = [partial(self.switch_mode_, camera_config),
                     capture_image_and_switch_back_]
        self.dispatch_functions(functions, signal_function)
        if wait:
            return self.wait()

    def start_encoder(self, encoder=None) -> None:
        if encoder is not None:
            self.encoder = encoder
        streams = self.camera_configuration()
        if self.encoder is None:
            raise RuntimeError("No encoder specified")
        name = self.encode_stream_name
        if streams.get(name, None) is None:
            raise RuntimeError(f"Encode stream {name} was not defined")
        self.encoder.width, self.encoder.height = streams[name]['size']
        self.encoder.format = streams[name]['format']
        self.encoder.stride = streams[name]['stride']
        self.encoder._start()

    def stop_encoder(self) -> None:
        self.encoder._stop()

    @property
    def encoder(self):
        return self._encoder

    @encoder.setter
    def encoder(self, value):
        if not isinstance(value, Encoder):
            raise RuntimeError("Must pass encoder instance")
        self._encoder = value

    def start_recording(self, encoder, output) -> None:
        """Start recording a video using the given encoder and to the given output.
        Output may be a string in which case the correspondingly named file is opened."""
        if isinstance(output, str):
            output = FileOutput(output)
        encoder.output = output
        self.encoder = encoder
        self.start_encoder()
        self.start()

    def stop_recording(self) -> None:
        """Stop recording a video. The encode and output are stopped and closed."""
        self.stop()
        self.stop_encoder()

    def set_overlay(self, overlay) -> None:
        """Display an overlay on the camera image.

        The overlay may be either None, in which case any overlay is removed,
        or a 4-channel ``ndarray``, the last of thechannels being taken as the alpha channel."""
        if overlay is not None:
            if overlay.ndim != 3 or overlay.shape[2] != 4:
                raise RuntimeError("Overlay must be a 4-channel image")
        self._preview.set_overlay(overlay)<|MERGE_RESOLUTION|>--- conflicted
+++ resolved
@@ -746,11 +746,7 @@
                     signal_function(self)
                 return self.async_result
             else:
-<<<<<<< HEAD
-                self.dispatch_functions([partial(self.capture_file_, filename, name)], signal_function)
-=======
-                self.dispatch_functions([(lambda: self.capture_file_(file_output, name, format=format))], signal_function)
->>>>>>> 79ed2143
+                self.dispatch_functions([partial(self.capture_file_, file_output, name, format=format)], signal_function)
         if wait:
             return self.wait()
 
@@ -773,18 +769,13 @@
         back to the initial camera mode."""
         preview_config = self.camera_config
 
-        def capture_and_switch_back_(self, file_output, preview_config, format):
+        def capture_and_switch_back_():
             self.capture_file_(file_output, name, format=format)
             self.switch_mode_(preview_config)
             return True
 
-<<<<<<< HEAD
         functions = [partial(self.switch_mode_, camera_config),
-                     partial(capture_and_switch_back_, self, filename, preview_config)]
-=======
-        functions = [(lambda: self.switch_mode_(camera_config)),
-                     (lambda: capture_and_switch_back_(self, file_output, preview_config, format))]
->>>>>>> 79ed2143
+                     capture_and_switch_back_]
         self.dispatch_functions(functions, signal_function)
         if wait:
             return self.wait()
