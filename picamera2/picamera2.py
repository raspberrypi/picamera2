--- conflicted
+++ resolved
@@ -1096,11 +1096,7 @@
         with self.lock:
             self._dispatch_functions(functions, signal_function)
 
-<<<<<<< HEAD
     def capture_file_(self, file_output, name: str, format=None) -> dict:
-=======
-    def capture_file_(self, file_output, name: str, format=None):
->>>>>>> 412e5929
         request = self.completed_requests.pop(0)
         if name == "raw" and self.is_raw(self.camera_config["raw"]["format"]):
             request.save_dng(file_output)
@@ -1119,21 +1115,9 @@
                 raise RuntimeError("Failure to wait for previous operation to finish!")
             self._dispatch_functions([function], signal_function)
             if self.completed_requests:
-<<<<<<< HEAD
-                try:
-                    done, result = function()
-                except Exception as e:
-                    self.functions = []
-                    self._future = None
-                    raise
-                if done:
-                    self.functions = []
-                    self._future.set_result(result)
-=======
                 result = function()
                 self.functions = []
                 self._future.set_result(result)
->>>>>>> 412e5929
         if wait:
             return self.wait()
 
@@ -1369,11 +1353,7 @@
         preview_config = self.camera_config
 
         def capture_image_and_switch_back_(self, preview_config, name) -> Image:
-<<<<<<< HEAD
-            _, result = self.capture_image_(name)
-=======
             result = self.capture_image_(name)
->>>>>>> 412e5929
             self.switch_mode_(preview_config)
             return result
 
